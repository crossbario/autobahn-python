{
<<<<<<< HEAD
   "servers": [{"agent": "AutobahnServer", "hostname": "localhost", "port": 9000, "version": 13}],
   "cases": ["*"]
=======
   "servers": [{"agent": "AutobahnServer", "hostname": "localhost", "port": 9000, "version": 13},
               {"agent": "WebSocket++ snapshot", "hostname": "thor-websocket.zaphoyd.net", "port": 9002, "version": 13}],
   "cases": ["1.*","2.*","3.*","4.*","5.*","6.*","7.*"]
>>>>>>> 9cea8f28
}
<|MERGE_RESOLUTION|>--- conflicted
+++ resolved
@@ -1,10 +1,5 @@
-{
-<<<<<<< HEAD
-   "servers": [{"agent": "AutobahnServer", "hostname": "localhost", "port": 9000, "version": 13}],
-   "cases": ["*"]
-=======
-   "servers": [{"agent": "AutobahnServer", "hostname": "localhost", "port": 9000, "version": 13},
-               {"agent": "WebSocket++ snapshot", "hostname": "thor-websocket.zaphoyd.net", "port": 9002, "version": 13}],
-   "cases": ["1.*","2.*","3.*","4.*","5.*","6.*","7.*"]
->>>>>>> 9cea8f28
-}
+{
+   "servers": [{"agent": "AutobahnServer", "hostname": "localhost", "port": 9000, "version": 13},
+               {"agent": "WebSocket++ snapshot", "hostname": "thor-websocket.zaphoyd.net", "port": 9002, "version": 13}],
+   "cases": ["1.*","2.*","3.*","4.*","5.*","6.*","7.*"]
+}