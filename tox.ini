--- conflicted
+++ resolved
@@ -46,13 +46,8 @@
     sh -c "which python"
     python -V
     coverage --version
-<<<<<<< HEAD
     asyncio: coverage run {envbindir}/py.test {envsitepackagesdir}/autobahn/
-    tw121,tw132,tw155,twtrunk: coverage run {envbindir}/trial autobahn
-=======
-    asyncio: coverage run {envbindir}/py.test autobahn/
     tw121,tw132,tw154,tw162,twtrunk: coverage run {envbindir}/trial autobahn
->>>>>>> 3bf07564
     coverage report
 
 whitelist_externals = sh
