--- conflicted
+++ resolved
@@ -14,12 +14,7 @@
     pytest
     mock
     coverage
-<<<<<<< HEAD
-commands = py.test autobahn/
-=======
-    git+https://github.com/tavendo/txaio
 commands = python -m pytest
->>>>>>> 5a627b13
 whitelist_externals = sh
 
 
