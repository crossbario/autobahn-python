--- conflicted
+++ resolved
@@ -363,7 +363,7 @@
         self.log.debug('Registered procedure "{procedure}"', procedure=hl(reg.procedure))
 
         procedure = 'xbr.provider.{}.close_channel'.format(self._provider_id)
-        reg = yield session.register(self.close_channel, procedure, options=RegisterOptions(details_arg='details'))
+        reg = await session.register(self.close_channel, procedure, options=RegisterOptions(details_arg='details'))
         self._session_regs.append(reg)
         self.log.debug('Registered procedure "{procedure}"', procedure=hl(reg.procedure))
 
@@ -506,7 +506,7 @@
                                    '{}.sell() - unexpected channel (after tx) balance: expected {}, but got {}'.format(self.__class__.__name__, self._balance, channel_balance))
 
         # XBRSIG: check the signature (over all input data for the buying of the key)
-        signer_address = xbr.recover_eip712_signer(channel_adr, channel_seq, channel_balance, channel_is_final, marketmaker_signature)
+        signer_address = recover_eip712_signer(channel_adr, channel_seq, channel_balance, channel_is_final, marketmaker_signature)
         if signer_address != market_maker_adr:
             self.log.warn('{klass}.sell()::XBRSIG[4/8] - EIP712 signature invalid: signer_address={signer_address}, delegate_adr={delegate_adr}',
                           klass=self.__class__.__name__,
@@ -515,7 +515,7 @@
             raise ApplicationError('xbr.error.invalid_signature', '{}.sell()::XBRSIG[4/8] - EIP712 signature invalid or not signed by market maker'.format(self.__class__.__name__))
 
         # XBRSIG: compute EIP712 typed data signature
-        seller_signature = xbr.sign_eip712_data(self._pkey_raw, channel_adr, channel_seq, channel_balance, channel_is_final)
+        seller_signature = sign_eip712_data(self._pkey_raw, channel_adr, channel_seq, channel_balance, channel_is_final)
 
         receipt = {
             'delegate': self._addr,
@@ -611,11 +611,7 @@
                                    '{}.sell() - unexpected channel (after tx) balance: expected {}, but got {}'.format(self.__class__.__name__, self._balance - amount, balance))
 
         # XBRSIG[4/8]: check the signature (over all input data for the buying of the key)
-<<<<<<< HEAD
-        signer_address = recover_eip712_signer(channel_adr, channel_seq, balance, signature)
-=======
-        signer_address = xbr.recover_eip712_signer(channel_adr, channel_seq, balance, False, signature)
->>>>>>> 7819d5cf
+        signer_address = recover_eip712_signer(channel_adr, channel_seq, balance, False, signature)
         if signer_address != market_maker_adr:
             self.log.warn('{klass}.sell()::XBRSIG[4/8] - EIP712 signature invalid: signer_address={signer_address}, delegate_adr={delegate_adr}',
                           klass=self.__class__.__name__,
