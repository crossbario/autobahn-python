###############################################################################
##
##  Copyright (C) 2014 Tavendo GmbH
##
##  Licensed under the Apache License, Version 2.0 (the "License");
##  you may not use this file except in compliance with the License.
##  You may obtain a copy of the License at
##
##      http://www.apache.org/licenses/LICENSE-2.0
##
##  Unless required by applicable law or agreed to in writing, software
##  distributed under the License is distributed on an "AS IS" BASIS,
##  WITHOUT WARRANTIES OR CONDITIONS OF ANY KIND, either express or implied.
##  See the License for the specific language governing permissions and
##  limitations under the License.
##
###############################################################################

from __future__ import absolute_import

__all__ = ['ApplicationSession',
           'ApplicationSessionFactory',
           'ApplicationRunner',
           'RouterSession',
           'RouterSessionFactory']

import sys

from twisted.python import log
from twisted.internet.defer import Deferred, maybeDeferred, DeferredList
from twisted.internet.endpoints import clientFromString

from autobahn.wamp import protocol
from autobahn.websocket.protocol import parseWsUrl
from autobahn.wamp.types import ComponentConfig
from autobahn.twisted.websocket import WampWebSocketClientFactory



class FutureMixin:
   """
   Mixin for Twisted style Futures ("Deferreds").
   """

   def _create_future(self):
      return Deferred()

   def _as_future(self, fun, *args, **kwargs):
      return maybeDeferred(fun, *args, **kwargs)

   def _resolve_future(self, future, value):
      future.callback(value)

   def _reject_future(self, future, value):
      future.errback(value)

   def _add_future_callbacks(self, future, callback, errback):
      return future.addCallbacks(callback, errback)

   def _gather_futures(self, futures, consume_exceptions = True):
      return DeferredList(futures, consumeErrors = consume_exceptions)



class ApplicationSession(FutureMixin, protocol.ApplicationSession):
   """
   WAMP application session for Twisted-based applications.
   """



class ApplicationSessionFactory(FutureMixin, protocol.ApplicationSessionFactory):
   """
   WAMP application session factory for Twisted-based applications.
   """
   session = ApplicationSession



class RouterSession(FutureMixin, protocol.RouterSession):
   """
   WAMP router session for Twisted-based applications.
   """



class RouterSessionFactory(FutureMixin, protocol.RouterSessionFactory):
   """
   WAMP router session factory for Twisted-based applications.
   """
   session = RouterSession



class ApplicationRunner:
   """
   This class is a convenience tool mainly for development and quick hosting
   of WAMP application components.

   It can host a WAMP application component in a WAMP-over-WebSocket client
   connecting to a WAMP router.
   """

   def __init__(self, url, realm, extra = None,
      debug = False, debug_wamp = False, debug_app = False):
      """
      Constructor.

      :param url: The WebSocket URL of the WAMP router to connect to (e.g. `ws://somehost.com:8090/somepath`)
      :type url: str
      :param realm: The WAMP realm to join the application session to.
      :type realm: str
      :param extra: Optional extra configuration to forward to the application component.
      :type extra: dict
      :param debug: Turn on low-level debugging.
      :type debug: bool
      :param debug_wamp: Turn on WAMP-level debugging.
      :type debug_wamp: bool
      :param debug_app: Turn on app-level debugging.
      :type debug_app: bool
      """
      self.url = url
      self.realm = realm
      self.extra = extra or dict()
      self.debug = debug
      self.debug_wamp = debug_wamp
      self.debug_app = debug_app
      self.make = None


   def run(self, make):
      """
      Run the application component.

      :param make: A factory that produces instances of :class:`autobahn.asyncio.wamp.ApplicationSession`
                   when called with an instance of :class:`autobahn.wamp.types.ComponentConfig`.
      :type make: callable
      """
      from twisted.internet import reactor

      ## 0) start logging to console
      if self.debug or self.debug_wamp or self.debug_app:
         log.startLogging(sys.stdout)

      ## 1) factory for use ApplicationSession
      def create():
         cfg = ComponentConfig(self.realm, self.extra)
         try:
            session = make(cfg)
         except Exception:
            ## the app component could not be created .. fatal
            log.err()
            reactor.stop()

         session.debug_app = self.debug_app
         return session

      isSecure, host, port, resource, path, params = parseWsUrl(self.url)

      ## 2) create a WAMP-over-WebSocket transport client factory
      transport_factory = WampWebSocketClientFactory(create, url = self.url,
         debug = self.debug, debug_wamp = self.debug_wamp)

      ## 3) start the client from a Twisted endpoint
      client = clientFromString(reactor, "tcp:{}:{}".format(host, port))
      client.connect(transport_factory)

      ## 4) now enter the Twisted reactor loop
      reactor.run()

<<<<<<< HEAD


from twisted.internet.defer import inlineCallbacks


class Application:

   def __init__(self, url, realm):
      self._url = url
      self._realm = realm
      self._procs = []


   def run(self):
      extra = {
         'app': self
      }

      class _ApplicationSession(ApplicationSession):

         def __init__(self, config):
            ApplicationSession.__init__(self)
            self.config = config
            self.app = config.extra['app']

         @inlineCallbacks
         def onJoin(self, details):
            for uri, proc in self.app._procs:
               reg = yield self.register(proc, uri)
               print("registered procedure '{}' ({})".format(uri, reg.id))

      runner = ApplicationRunner(self._url, self._realm, extra = extra, debug = False)
      runner.run(_ApplicationSession)


   def procedure(self, uri):
      def decorate(f):
         self._procs.append((uri, f))
         return f
      return decorate
=======
>>>>>>> f9872824
<|MERGE_RESOLUTION|>--- conflicted
+++ resolved
@@ -168,46 +168,3 @@
       ## 4) now enter the Twisted reactor loop
       reactor.run()
 
-<<<<<<< HEAD
-
-
-from twisted.internet.defer import inlineCallbacks
-
-
-class Application:
-
-   def __init__(self, url, realm):
-      self._url = url
-      self._realm = realm
-      self._procs = []
-
-
-   def run(self):
-      extra = {
-         'app': self
-      }
-
-      class _ApplicationSession(ApplicationSession):
-
-         def __init__(self, config):
-            ApplicationSession.__init__(self)
-            self.config = config
-            self.app = config.extra['app']
-
-         @inlineCallbacks
-         def onJoin(self, details):
-            for uri, proc in self.app._procs:
-               reg = yield self.register(proc, uri)
-               print("registered procedure '{}' ({})".format(uri, reg.id))
-
-      runner = ApplicationRunner(self._url, self._realm, extra = extra, debug = False)
-      runner.run(_ApplicationSession)
-
-
-   def procedure(self, uri):
-      def decorate(f):
-         self._procs.append((uri, f))
-         return f
-      return decorate
-=======
->>>>>>> f9872824
