###############################################################################
#
# The MIT License (MIT)
#
# Copyright (c) Tavendo GmbH
#
# Permission is hereby granted, free of charge, to any person obtaining a copy
# of this software and associated documentation files (the "Software"), to deal
# in the Software without restriction, including without limitation the rights
# to use, copy, modify, merge, publish, distribute, sublicense, and/or sell
# copies of the Software, and to permit persons to whom the Software is
# furnished to do so, subject to the following conditions:
#
# The above copyright notice and this permission notice shall be included in
# all copies or substantial portions of the Software.
#
# THE SOFTWARE IS PROVIDED "AS IS", WITHOUT WARRANTY OF ANY KIND, EXPRESS OR
# IMPLIED, INCLUDING BUT NOT LIMITED TO THE WARRANTIES OF MERCHANTABILITY,
# FITNESS FOR A PARTICULAR PURPOSE AND NONINFRINGEMENT. IN NO EVENT SHALL THE
# AUTHORS OR COPYRIGHT HOLDERS BE LIABLE FOR ANY CLAIM, DAMAGES OR OTHER
# LIABILITY, WHETHER IN AN ACTION OF CONTRACT, TORT OR OTHERWISE, ARISING FROM,
# OUT OF OR IN CONNECTION WITH THE SOFTWARE OR THE USE OR OTHER DEALINGS IN
# THE SOFTWARE.
#
###############################################################################

from __future__ import absolute_import

from twisted.internet.defer import Deferred
from twisted.internet.address import IPv4Address, UNIXAddress
try:
    from twisted.internet.stdio import PipeAddress
except ImportError:
<<<<<<< HEAD
    # stdio.PipeAddress isn't avail on Twisted 13.0+
    PipeAddress = type(None)
=======
    # stdio.PipeAddress is only avail on Twisted 13.0+
    PipeAddress = None
>>>>>>> 4780523b

try:
    from twisted.internet.address import IPv6Address
    _HAS_IPV6 = True
except ImportError:
    _HAS_IPV6 = False

__all = (
    'sleep',
    'peer2str'
)


def sleep(delay, reactor=None):
    """
    Inline sleep for use in co-routines (Twisted ``inlineCallback`` decorated functions).

    .. seealso::
       * `twisted.internet.defer.inlineCallbacks <http://twistedmatrix.com/documents/current/api/twisted.internet.defer.html#inlineCallbacks>`__
       * `twisted.internet.interfaces.IReactorTime <http://twistedmatrix.com/documents/current/api/twisted.internet.interfaces.IReactorTime.html>`__

    :param delay: Time to sleep in seconds.
    :type delay: float
    :param reactor: The Twisted reactor to use.
    :type reactor: None or provider of ``IReactorTime``.
    """
    if not reactor:
        from twisted.internet import reactor
    d = Deferred()
    reactor.callLater(delay, d.callback, None)
    return d


def peer2str(addr):
    """
    Convert a Twisted address as returned from ``self.transport.getPeer()`` to a string.

    :returns: Returns a string representation of the peer on a Twisted transport.
    :rtype: unicode
    """
    if isinstance(addr, IPv4Address):
        res = u"tcp4:{0}:{1}".format(addr.host, addr.port)
    elif _HAS_IPV6 and isinstance(addr, IPv6Address):
        res = u"tcp6:{0}:{1}".format(addr.host, addr.port)
    elif isinstance(addr, UNIXAddress):
        res = u"unix:{0}".format(addr.name)
    elif isinstance(addr, PipeAddress):
        res = u"<pipe>"
    else:
        # gracefully fallback if we can't map the peer's address
        res = u"?:{0}".format(addr)

    return res<|MERGE_RESOLUTION|>--- conflicted
+++ resolved
@@ -31,13 +31,8 @@
 try:
     from twisted.internet.stdio import PipeAddress
 except ImportError:
-<<<<<<< HEAD
-    # stdio.PipeAddress isn't avail on Twisted 13.0+
+    # stdio.PipeAddress is only avail on Twisted 13.0+
     PipeAddress = type(None)
-=======
-    # stdio.PipeAddress is only avail on Twisted 13.0+
-    PipeAddress = None
->>>>>>> 4780523b
 
 try:
     from twisted.internet.address import IPv6Address
