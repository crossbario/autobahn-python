--- conflicted
+++ resolved
@@ -26,13 +26,9 @@
 
 from __future__ import absolute_import
 
-<<<<<<< HEAD
 from six import PY3
 
-from autobahn.wamp import error
-=======
 from autobahn.wamp.uri import error
->>>>>>> ecfe1e8b
 
 __all__ = (
     'Error',
@@ -213,20 +209,22 @@
         self.kwargs = kwargs
         self.error = error
 
-<<<<<<< HEAD
+    def error_message(self):
+        """
+        Get the error message of this exception.
+
+        :return: unicode
+        """
+        return u'{}: {}'.format(self.error, u' '.join(self.args))
+
     def __unicode__(self):
-=======
-    def error_message(self):
-        return '{}: {}'.format(self.error, ' '.join(self.args))
-
-    def __str__(self):
->>>>>>> ecfe1e8b
         if self.kwargs and 'traceback' in self.kwargs:
             tb = u':\n' + u'\n'.join(self.kwargs.pop('traceback')) + u'\n'
             self.kwargs['traceback'] = u'...'
         else:
             tb = u''
-        return u"ApplicationError('{0}', args = {1}, kwargs = {2}){3}".format(self.error, self.args, self.kwargs, tb)
+        return u"ApplicationError('{0}', args = {1}, kwargs = {2}){3}".format(
+            self.error, self.args, self.kwargs, tb)
 
     def __str__(self):
         if PY3:
